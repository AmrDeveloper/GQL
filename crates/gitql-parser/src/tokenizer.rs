--- conflicted
+++ resolved
@@ -16,11 +16,8 @@
     Not,
     Like,
     Glob,
-<<<<<<< HEAD
     Describe,
-=======
     Show,
->>>>>>> db770b38
 
     Case,
     When,
@@ -985,11 +982,8 @@
         "not" => TokenKind::Not,
         "like" => TokenKind::Like,
         "glob" => TokenKind::Glob,
-<<<<<<< HEAD
         "describe" => TokenKind::Describe,
-=======
         "show" => TokenKind::Show,
->>>>>>> db770b38
 
         // Logical Operators
         "or" => TokenKind::LogicalOr,
