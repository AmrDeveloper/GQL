--- conflicted
+++ resolved
@@ -29,11 +29,8 @@
         map.insert("left", text_left);
         map.insert("datalength", text_datalength);
         map.insert("char", text_char);
-<<<<<<< HEAD
         map.insert("stuff", text_stuff);
-=======
         map.insert("substring", text_substring);
->>>>>>> fe42610b
 
         // Date functions
         map.insert("current_date", date_current_date);
@@ -139,15 +136,14 @@
             },
         );
         map.insert(
-<<<<<<< HEAD
             "stuff",
             Prototype {
                 parameters: vec![DataType::Text, DataType::Number, DataType::Number, DataType::Text],
-=======
+          });
+      map.insert(
             "substring",
             Prototype {
                 parameters: vec![DataType::Text, DataType::Number, DataType::Number],
->>>>>>> fe42610b
                 result: DataType::Text,
             },
         );
@@ -260,7 +256,6 @@
     return Value::Text("".to_string());
 }
 
-<<<<<<< HEAD
 fn text_stuff(inputs: Vec<Value>) -> Value {
     let text = inputs[0].as_text();
     let start = (inputs[1].as_number() - 1) as usize;
@@ -279,7 +274,8 @@
     text.splice(start as usize..(start + length), new_string);
 
     return Value::Text(text.into_iter().collect());
-=======
+}
+
 fn text_substring(inputs: Vec<Value>) -> Value {
     let text = inputs[0].as_text();
     //according to the specs, a stirng starts at position 1.
@@ -295,7 +291,6 @@
     }
 
     return Value::Text(text[start..(start + length as usize)].to_string());
->>>>>>> fe42610b
 }
 
 // Date functions
