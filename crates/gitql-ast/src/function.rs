--- conflicted
+++ resolved
@@ -29,11 +29,8 @@
         map.insert("left", text_left);
         map.insert("datalength", text_datalength);
         map.insert("char", text_char);
-<<<<<<< HEAD
         map.insert("right", text_right);
-=======
         map.insert("substring", text_substring);
->>>>>>> fe42610b
 
         // Date functions
         map.insert("current_date", date_current_date);
@@ -139,15 +136,15 @@
             },
         );
         map.insert(
-<<<<<<< HEAD
             "right",
             Prototype {
                 parameters: vec![DataType::Text, DataType::Number],
-=======
+                result: DataType::Text
+        });
+        map.insert(
             "substring",
             Prototype {
                 parameters: vec![DataType::Text, DataType::Number, DataType::Number],
->>>>>>> fe42610b
                 result: DataType::Text,
             },
         );
@@ -260,7 +257,6 @@
     return Value::Text("".to_string());
 }
 
-<<<<<<< HEAD
 fn text_right(inputs: Vec<Value>) -> Value {
     let text = inputs[0].as_text();
     if text.is_empty() {
@@ -272,10 +268,10 @@
         return Value::Text(text);
     }
 
-    let text = text.as_str();
-
-    return Value::Text(text[text.len() - number_of_chars..text.len()].to_string());
-=======
+    let start = text.len() - number_of_chars;
+    return Value::Text(text[start..text.len()].to_string());
+}
+
 fn text_substring(inputs: Vec<Value>) -> Value {
     let text = inputs[0].as_text();
     //according to the specs, a stirng starts at position 1.
@@ -291,7 +287,6 @@
     }
 
     return Value::Text(text[start..(start + length as usize)].to_string());
->>>>>>> fe42610b
 }
 
 // Date functions
