use crate::types::DataType;
use crate::value::Value;

use lazy_static::lazy_static;
use std::collections::HashMap;

type Function = fn(Vec<Value>) -> Value;

pub struct Prototype {
    pub parameters: Vec<DataType>,
    pub result: DataType,
}

lazy_static! {
    pub static ref FUNCTIONS: HashMap<&'static str, Function> = {
        let mut map: HashMap<&'static str, Function> = HashMap::new();
        // String functions
        map.insert("lower", text_lowercase);
        map.insert("upper", text_uppercase);
        map.insert("reverse", text_reverse);
        map.insert("replicate", text_replicate);
        map.insert("space", text_space);
        map.insert("trim", text_trim);
        map.insert("ltrim", text_left_trim);
        map.insert("rtrim", text_right_trim);
        map.insert("len", text_len);
<<<<<<< HEAD
        map.insert("char", text_char);
=======
>>>>>>> 1637c7e3
        map.insert("ascii", text_ascii);
        map
    };
}

lazy_static! {
    pub static ref PROTOTYPES: HashMap<&'static str, Prototype> = {
        let mut map: HashMap<&'static str, Prototype> = HashMap::new();
        map.insert(
            "lower",
            Prototype {
                parameters: vec![DataType::Text],
                result: DataType::Text,
            },
        );
        map.insert(
            "upper",
            Prototype {
                parameters: vec![DataType::Text],
                result: DataType::Text,
            },
        );
        map.insert(
            "reverse",
            Prototype {
                parameters: vec![DataType::Text],
                result: DataType::Text,
            },
        );
        map.insert(
            "replicate",
            Prototype {
                parameters: vec![DataType::Text, DataType::Number],
                result: DataType::Text,
            },
        );
        map.insert(
            "space",
            Prototype {
                parameters: vec![DataType::Number],
                result: DataType::Text,
            },
        );
        map.insert(
            "trim",
            Prototype {
                parameters: vec![DataType::Text],
                result: DataType::Text,
            },
        );
        map.insert(
            "ltrim",
            Prototype {
                parameters: vec![DataType::Text],
                result: DataType::Text,
            },
        );
        map.insert(
            "rtrim",
            Prototype {
                parameters: vec![DataType::Text],
                result: DataType::Text,
            },
        );
        map.insert(
            "len",
            Prototype {
                parameters: vec![DataType::Text],
                result: DataType::Number,
            },
        );
        map.insert(
<<<<<<< HEAD
            "char",
            Prototype {
                parameters: vec![DataType::Number],
                result: DataType::Text,
            },
        );
        map.insert(
=======
>>>>>>> 1637c7e3
            "ascii",
            Prototype {
                parameters: vec![DataType::Text],
                result: DataType::Number,
            },
        );
        map
    };
}

fn text_lowercase(inputs: Vec<Value>) -> Value {
    return Value::Text(inputs[0].as_text().to_lowercase());
}

fn text_uppercase(inputs: Vec<Value>) -> Value {
    return Value::Text(inputs[0].as_text().to_uppercase());
}

fn text_reverse(inputs: Vec<Value>) -> Value {
    return Value::Text(inputs[0].as_text().chars().rev().collect::<String>());
}

fn text_replicate(inputs: Vec<Value>) -> Value {
    let str = inputs[0].as_text();
    let count = inputs[1].as_number() as usize;
    return Value::Text(str.repeat(count));
}

fn text_space(inputs: Vec<Value>) -> Value {
    let n = inputs[0].as_number() as usize;
    return Value::Text(" ".repeat(n));
}

fn text_trim(inputs: Vec<Value>) -> Value {
    return Value::Text(inputs[0].as_text().trim().to_string());
}

fn text_left_trim(inputs: Vec<Value>) -> Value {
    return Value::Text(inputs[0].as_text().trim_start().to_string());
}

fn text_right_trim(inputs: Vec<Value>) -> Value {
    return Value::Text(inputs[0].as_text().trim_end().to_string());
}

fn text_len(inputs: Vec<Value>) -> Value {
    return Value::Number(inputs[0].as_text().len() as i64);
}

<<<<<<< HEAD
fn text_char(inputs: Vec<Value>) -> Value {
    let code = inputs[0].as_number() as u32;
    Value::Text(char::from_u32(code).unwrap().to_string())
}

=======
>>>>>>> 1637c7e3
fn text_ascii(inputs: Vec<Value>) -> Value {
    let text = inputs[0].as_text();
    if text.is_empty() {
        return Value::Number(0);
    }
    return Value::Number(text.chars().nth(0).unwrap() as i64);
}<|MERGE_RESOLUTION|>--- conflicted
+++ resolved
@@ -24,10 +24,7 @@
         map.insert("ltrim", text_left_trim);
         map.insert("rtrim", text_right_trim);
         map.insert("len", text_len);
-<<<<<<< HEAD
         map.insert("char", text_char);
-=======
->>>>>>> 1637c7e3
         map.insert("ascii", text_ascii);
         map
     };
@@ -100,7 +97,6 @@
             },
         );
         map.insert(
-<<<<<<< HEAD
             "char",
             Prototype {
                 parameters: vec![DataType::Number],
@@ -108,8 +104,6 @@
             },
         );
         map.insert(
-=======
->>>>>>> 1637c7e3
             "ascii",
             Prototype {
                 parameters: vec![DataType::Text],
@@ -159,14 +153,14 @@
     return Value::Number(inputs[0].as_text().len() as i64);
 }
 
-<<<<<<< HEAD
 fn text_char(inputs: Vec<Value>) -> Value {
     let code = inputs[0].as_number() as u32;
-    Value::Text(char::from_u32(code).unwrap().to_string())
+    if let Some(character) = char::from_u32(code) {
+        return Value::Text(character.to_string());
+    }
+    return Value::Text("".to_string());
 }
 
-=======
->>>>>>> 1637c7e3
 fn text_ascii(inputs: Vec<Value>) -> Value {
     let text = inputs[0].as_text();
     if text.is_empty() {
