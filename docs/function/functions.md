An function in GitQL accept one or more value and return value,
note that all functions names are case-insensitive.

### String functions

| Name       | Paramter                   | Return | Description                                                                                                                                                          |
| ---------- | -------------------------- | ------ | -------------------------------------------------------------------------------------------------------------------------------------------------------------------- |
| LOWER      | Text                       | Text   | Return Text in lower case.                                                                                                                                           |
| UPPER      | Text                       | Text   | Return Text in upper case.                                                                                                                                           |
| REVERSE    | Text                       | Text   | Return a reversed string.                                                                                                                                            |
| TRIM       | Text                       | Text   | Removes leading and trailing spaces from a string.                                                                                                                   |
| LTRIM      | Text                       | Text   | Removes leading spaces from a string.                                                                                                                                |
| RTRIM      | Text                       | Text   | Removes trailing spaces from a string.                                                                                                                               |
| LEN        | Text                       | Number | Return the length of this string.                                                                                                                                    |
| REPLICATE  | Text, Number               | Text   | Return repeated a string a specified number of times.                                                                                                                |
| SPACE      | Number                     | Text   | Returns a string of the specified number of space characters.                                                                                                        |
| ASCII      | Text                       | Number | Returns the ASCII value for the specific character.                                                                                                                  |
| LEFT       | Text, Number               | Text   | Extracts a number of characters from a string (starting from left).                                                                                                  |
| DATALENGTH | Text                       | Number | Returns the number of bytes used to represent an expression.                                                                                                         |
| CHAR       | Number                     | Text   | Returns the character based on the ASCII code.                                                                                                                       |
| REPLACE    | Text, Text, Text           | Text   | Replaces all occurrences of a substring within a string, with a new substring.                                                                                       |
| SUBSTRING  | Text, Number, Number       | Text   | Extracts some characters from a string.                                                                                                                              |
| STUFF      | Text, Number, Number, Text | Text   | Deletes a part of a string and then inserts another part into the string, starting at a specified position.                                                          |
| RIGHT      | Text, Number               | Text   | Extracts a number of characters from a string (starting from right).                                                                                                 |
| TRANSLATE  | Text, Text, Text,          | Text   | Returns the string from the first argument after the characters specified in the second argument are translated into the characters specified in the third argument. |
<<<<<<< HEAD
| SOUNDEX    | Text                       | Text   | Returns a four-character code to evaluate the similarity of two expressions. |
=======
| CONCAT     | Text, Text                 | Text   | Adds two or more strings together.                                          |
>>>>>>> d2c04810
### String functions samples

```sql
SELECT * FROM commits where LOWER(name) = "amrdeveloper"
SELECT * FROM commits where UPPER(name) = "AMRDEVELOPER"
SELECT * FROM commits where REVERSE(name) = "repolevedrma"
SELECT * FROM commits where TRIM(name) = ""
SELECT * FROM commits where LEN(name) > 0
SELECT * FROM commits where name = SPACE(5)
SELECT name, ASCII(name) AS firstCharAscii FROM commits
SELECT LEFT("AmrDeveloper", 3) AS extract
SELECT DATALENGTH("AmrDeveloper") as bytelength
SELECT CHAR(345) AS code
SELECT REPLACE("ABC ABC ABC", "a", "c") as replacedText
SELECT name, SUBSTRING(name, 1, 5) AS extract FROM commits
SELECT STUFF("GQL tutorial!", 13, 1, " is fun!")
SELECT RIGHT("AmrDeveloper", 3) AS extract
SELECT TRANSLATE("Amr[Dev]{eloper}", "[]{}", "()()")
<<<<<<< HEAD
SELECT SOUNDEX("AmrDeveloper") as code
=======
SELECT CONCAT("amrdeveloper", ".github.io")
>>>>>>> d2c04810
```

### Date functions

| Name              | Paramter | Return   | Description                                               |
| ----------------- | -------- | -------- | --------------------------------------------------------- |
| CURRENT_TIME      |          | Time     | Return current time in `HH-MM-SS` format.                 |
| CURRENT_DATE      |          | Date     | Return current date in `YYYY-MM-DD` format.               |
| CURRENT_TIMESTAMP |          | DateTime | Return current date time in `YYYY-MM-DD HH-MM-SS` format. |


### Date functions samples

```sql
SELECT CURRENT_TIME()
SELECT CURRENT_DATE()
SELECT CURRENT_TIMESTAMP()
```<|MERGE_RESOLUTION|>--- conflicted
+++ resolved
@@ -23,11 +23,8 @@
 | STUFF      | Text, Number, Number, Text | Text   | Deletes a part of a string and then inserts another part into the string, starting at a specified position.                                                          |
 | RIGHT      | Text, Number               | Text   | Extracts a number of characters from a string (starting from right).                                                                                                 |
 | TRANSLATE  | Text, Text, Text,          | Text   | Returns the string from the first argument after the characters specified in the second argument are translated into the characters specified in the third argument. |
-<<<<<<< HEAD
 | SOUNDEX    | Text                       | Text   | Returns a four-character code to evaluate the similarity of two expressions. |
-=======
 | CONCAT     | Text, Text                 | Text   | Adds two or more strings together.                                          |
->>>>>>> d2c04810
 ### String functions samples
 
 ```sql
@@ -46,11 +43,8 @@
 SELECT STUFF("GQL tutorial!", 13, 1, " is fun!")
 SELECT RIGHT("AmrDeveloper", 3) AS extract
 SELECT TRANSLATE("Amr[Dev]{eloper}", "[]{}", "()()")
-<<<<<<< HEAD
 SELECT SOUNDEX("AmrDeveloper") as code
-=======
 SELECT CONCAT("amrdeveloper", ".github.io")
->>>>>>> d2c04810
 ```
 
 ### Date functions
